---
title: Graph Memory
icon: "circle-nodes"
iconType: "solid"
description: "Enable graph-based memory retrieval for more contextually relevant results"
---

## Overview

Graph Memory enhances the memory pipeline by creating relationships between entities in your data. It builds a network of interconnected information for more contextually relevant search results.

This feature allows your AI applications to understand connections between entities, providing richer context for responses. It's ideal for applications needing relationship tracking and nuanced information retrieval across related memories.

## How Graph Memory Works

The Graph Memory feature analyzes how each entity connects and relates to each other. When enabled:

1. Mem0 automatically builds a graph representation of entities
2. Retrieval considers graph relationships between entities
3. Results include entities that may be contextually important even if they're not direct semantic matches

## Using Graph Memory

To use Graph Memory, you need to enable it in your API calls by setting the `enable_graph=True` parameter.

### Adding Memories with Graph Memory

When adding new memories, enable Graph Memory to automatically build relationships with existing memories:

<CodeGroup>

```python Python
from mem0 import MemoryClient

client = MemoryClient(
    api_key="your-api-key",
    org_id="your-org-id",
    project_id="your-project-id"
)

messages = [
    {"role": "user", "content": "My name is Joseph"},
    {"role": "assistant", "content": "Hello Joseph, it's nice to meet you!"},
    {"role": "user", "content": "I'm from Seattle and I work as a software engineer"}
]

# Enable graph memory when adding
client.add(
    messages,
    user_id="joseph",
    enable_graph=True
)
```

```javascript JavaScript
import { MemoryClient } from "mem0";

const client = new MemoryClient({
  apiKey: "your-api-key",
  org_id: "your-org-id",
  project_id: "your-project-id"
});

const messages = [
  { role: "user", content: "My name is Joseph" },
  { role: "assistant", content: "Hello Joseph, it's nice to meet you!" },
  { role: "user", content: "I'm from Seattle and I work as a software engineer" }
];

// Enable graph memory when adding
await client.add({
  messages,
  user_id: "joseph",
  enable_graph: true
});
```

```json Output
{
  "results": [
    {
      "memory": "Name is Joseph",
      "event": "ADD",
      "id": "4a5a417a-fa10-43b5-8c53-a77c45e80438"
    },
    {
      "memory": "Is from Seattle",
      "event": "ADD",
      "id": "8d268d0f-5452-4714-b27d-ae46f676a49d"
    },
    {
      "memory": "Is a software engineer",
      "event": "ADD",
      "id": "5f0a184e-ddea-4fe6-9b92-692d6a901df8"
    }
  ]
}
```
</CodeGroup>

The graph memory would look like this:

<Frame>
  <img src="/images/graph-platform.png" alt="Graph Memory Visualization showing relationships between entities" />
</Frame>

<Caption>Graph Memory creates a network of relationships between entities, enabling more contextual retrieval</Caption>


<Note>
Response for the graph memory's `add` operation will not be available directly in the response. As adding graph memories is an asynchronous operation due to heavy processing, you can use the `get_all()` endpoint to retrieve the memory with the graph metadata.
</Note>


### Searching with Graph Memory

When searching memories, Graph Memory helps retrieve entities that are contextually important even if they're not direct semantic matches.

<CodeGroup>

```python Python
# Search with graph memory enabled
results = client.search(
    "what is my name?",
    user_id="joseph",
    enable_graph=True
)

print(results)
```

```javascript JavaScript
// Search with graph memory enabled
const results = await client.search({
  query: "what is my name?",
  user_id: "joseph",
  enable_graph: true
});

console.log(results);
```

```json Output
{
  "results": [
    {
      "id": "4a5a417a-fa10-43b5-8c53-a77c45e80438",
      "memory": "Name is Joseph",
      "user_id": "joseph",
      "metadata": null,
      "categories": ["personal_details"],
      "immutable": false,
      "created_at": "2025-03-19T09:09:00.146390-07:00",
      "updated_at": "2025-03-19T09:09:00.146404-07:00",
      "score": 0.3621795393335552
    },
    {
      "id": "8d268d0f-5452-4714-b27d-ae46f676a49d",
      "memory": "Is from Seattle",
      "user_id": "joseph",
      "metadata": null,
      "categories": ["personal_details"],
      "immutable": false,
      "created_at": "2025-03-19T09:09:00.170680-07:00",
      "updated_at": "2025-03-19T09:09:00.170692-07:00",
      "score": 0.31212713194651254
    }
  ],
  "relations": [
    {
      "source": "joseph",
      "source_type": "person",
      "relationship": "name",
      "target": "joseph",
      "target_type": "person",
      "score": 0.39
    }
  ]
}
```

</CodeGroup>

### Retrieving All Memories with Graph Memory

When retrieving all memories, Graph Memory provides additional relationship context:

<CodeGroup>

```python Python
# Get all memories with graph context
memories = client.get_all(
    user_id="joseph",
    enable_graph=True
)

print(memories)
```

```javascript JavaScript
// Get all memories with graph context
const memories = await client.getAll({
  user_id: "joseph",
  enable_graph: true
});

console.log(memories);
```

```json Output
{
  "results": [
    {
      "id": "5f0a184e-ddea-4fe6-9b92-692d6a901df8",
      "memory": "Is a software engineer",
      "user_id": "joseph",
      "metadata": null,
      "categories": ["professional_details"],
      "immutable": false,
      "created_at": "2025-03-19T09:09:00.194116-07:00",
      "updated_at": "2025-03-19T09:09:00.194128-07:00",
    },
    {
      "id": "8d268d0f-5452-4714-b27d-ae46f676a49d",
      "memory": "Is from Seattle",
      "user_id": "joseph",
      "metadata": null,
      "categories": ["personal_details"],
      "immutable": false,
      "created_at": "2025-03-19T09:09:00.170680-07:00",
      "updated_at": "2025-03-19T09:09:00.170692-07:00",
    },
    {
      "id": "4a5a417a-fa10-43b5-8c53-a77c45e80438",
      "memory": "Name is Joseph",
      "user_id": "joseph",
      "metadata": null,
      "categories": ["personal_details"],
      "immutable": false,
      "created_at": "2025-03-19T09:09:00.146390-07:00",
      "updated_at": "2025-03-19T09:09:00.146404-07:00",
    }
  ],
  "relations": [
    {
      "source": "joseph",
      "source_type": "person",
      "relationship": "name",
      "target": "joseph",
      "target_type": "person"
    },
    {
      "source": "joseph",
      "source_type": "person",
      "relationship": "city",
      "target": "seattle",
      "target_type": "city"
    },
    {
      "source": "joseph",
      "source_type": "person",
      "relationship": "job",
      "target": "software engineer",
      "target_type": "job"
    }
  ]
}
```

</CodeGroup>

### Setting Graph Memory at Project Level

Instead of passing `enable_graph=True` to every add call, you can enable it once at the project level:

<CodeGroup>

```python Python
from mem0 import MemoryClient

client = MemoryClient(
    api_key="your-api-key",
    org_id="your-org-id",
    project_id="your-project-id"
)

# Enable graph memory for all operations in this project
client.project.update(enable_graph=True)

# Now all add operations will use graph memory by default
messages = [
    {"role": "user", "content": "My name is Joseph"},
    {"role": "assistant", "content": "Hello Joseph, it's nice to meet you!"},
    {"role": "user", "content": "I'm from Seattle and I work as a software engineer"}
]

client.add(
    messages,
    user_id="joseph"
)
```

```javascript JavaScript
import { MemoryClient } from "mem0";

const client = new MemoryClient({
  apiKey: "your-api-key",
  org_id: "your-org-id",
  project_id: "your-project-id"
});

// Enable graph memory for all operations in this project
<<<<<<< HEAD
await client.project.update({ enable_graph: true });
=======
await client.updateProject({ enable_graph: true, version: "v1" });
>>>>>>> ee020276

// Now all add operations will use graph memory by default
const messages = [
  { role: "user", content: "My name is Joseph" },
  { role: "assistant", content: "Hello Joseph, it's nice to meet you!" },
  { role: "user", content: "I'm from Seattle and I work as a software engineer" }
];

await client.add({
  messages,
  user_id: "joseph"
});
```

</CodeGroup>


## Best Practices

- Enable Graph Memory for applications where understanding context and relationships between memories is important.
- Graph Memory works best with a rich history of related conversations.
- Consider Graph Memory for long-running assistants that need to track evolving information.

## Performance Considerations

Graph Memory requires additional processing and may increase response times slightly for very large memory stores. However, for most use cases, the improved retrieval quality outweighs the minimal performance impact.

If you have any questions, please feel free to reach out to us using one of the following methods:

<Snippet file="get-help.mdx" />
<|MERGE_RESOLUTION|>--- conflicted
+++ resolved
@@ -310,11 +310,7 @@
 });
 
 // Enable graph memory for all operations in this project
-<<<<<<< HEAD
 await client.project.update({ enable_graph: true });
-=======
-await client.updateProject({ enable_graph: true, version: "v1" });
->>>>>>> ee020276
 
 // Now all add operations will use graph memory by default
 const messages = [
