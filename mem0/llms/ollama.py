from typing import Dict, List, Optional, Union

try:
    from ollama import Client
except ImportError:
    raise ImportError("The 'ollama' library is required. Please install it using 'pip install ollama'.")

from mem0.configs.llms.base import BaseLlmConfig
from mem0.configs.llms.ollama import OllamaConfig
from mem0.llms.base import LLMBase
from mem0.memory.utils import extract_json


class OllamaLLM(LLMBase):
    def __init__(self, config: Optional[Union[BaseLlmConfig, OllamaConfig, Dict]] = None):
        # Convert to OllamaConfig if needed
        if config is None:
            config = OllamaConfig()
        elif isinstance(config, dict):
            config = OllamaConfig(**config)
        elif isinstance(config, BaseLlmConfig) and not isinstance(config, OllamaConfig):
            # Convert BaseLlmConfig to OllamaConfig
            config = OllamaConfig(
                model=config.model,
                temperature=config.temperature,
                api_key=config.api_key,
                max_tokens=config.max_tokens,
                top_p=config.top_p,
                top_k=config.top_k,
                enable_vision=config.enable_vision,
                vision_details=config.vision_details,
                http_client_proxies=config.http_client,
            )

        super().__init__(config)

        if not self.config.model:
            self.config.model = "llama3.1:70b"

        self.client = Client(host=self.config.ollama_base_url)

    def _parse_response(self, response, tools):
        """
        Process the response based on whether tools are used or not.

        Args:
            response: The raw response from API.
            tools: The list of tools provided in the request.

        Returns:
            str or dict: The processed response.
        """
        # Get the content from response
        if isinstance(response, dict):
            content = response["message"]["content"]
        else:
            content = response.message.content

        if tools:
            processed_response = {
                "content": content,
                "tool_calls": [],
            }

            # Ollama doesn't support tool calls in the same way, so we return the content
            return processed_response
        else:
            # For JSON responses, try to clean up the content using extract_json
            if hasattr(self, '_expecting_json') and self._expecting_json:
                try:
                    # Try to extract clean JSON from the response
                    cleaned_content = extract_json(content)
                    return cleaned_content
                except:
                    # If extraction fails, return original content
                    pass

            return content

    def generate_response(
        self,
        messages: List[Dict[str, str]],
        response_format=None,
        tools: Optional[List[Dict]] = None,
        tool_choice: str = "auto",
        **kwargs,
    ):
        """
        Generate a response based on the given messages using Ollama.

        Args:
            messages (list): List of message dicts containing 'role' and 'content'.
            response_format (str or object, optional): Format of the response. Defaults to "text".
            tools (list, optional): List of tools that the model can call. Defaults to None.
            tool_choice (str, optional): Tool choice method. Defaults to "auto".
            **kwargs: Additional Ollama-specific parameters.

        Returns:
            str: The generated response.
        """
        # Build parameters for Ollama
        params = {
            "model": self.config.model,
            "messages": messages,
        }

<<<<<<< HEAD
        # Handle JSON response format by modifying the system prompt
        self._expecting_json = False
        if response_format and response_format.get("type") == "json_object":
            self._expecting_json = True
            # Add JSON format instruction to the last message or create a system message
=======
        # Handle JSON response format by using Ollama's native format parameter
        if response_format and response_format.get("type") == "json_object":
            params["format"] = "json"
>>>>>>> 6b5582f4
            if messages and messages[-1]["role"] == "user":
                messages[-1]["content"] += "\n\nPlease respond with valid JSON only."
            else:
                messages.append({"role": "user", "content": "Please respond with valid JSON only."})

        # Add options for Ollama (temperature, num_predict, top_p)
        options = {
            "temperature": self.config.temperature,
            "num_predict": self.config.max_tokens,
            "top_p": self.config.top_p,
        }
        params["options"] = options

        # Remove OpenAI-specific parameters that Ollama doesn't support
        params.pop("max_tokens", None)  # Ollama uses different parameter names

        response = self.client.chat(**params)
        return self._parse_response(response, tools)<|MERGE_RESOLUTION|>--- conflicted
+++ resolved
@@ -65,16 +65,6 @@
             # Ollama doesn't support tool calls in the same way, so we return the content
             return processed_response
         else:
-            # For JSON responses, try to clean up the content using extract_json
-            if hasattr(self, '_expecting_json') and self._expecting_json:
-                try:
-                    # Try to extract clean JSON from the response
-                    cleaned_content = extract_json(content)
-                    return cleaned_content
-                except:
-                    # If extraction fails, return original content
-                    pass
-
             return content
 
     def generate_response(
@@ -104,17 +94,10 @@
             "messages": messages,
         }
 
-<<<<<<< HEAD
-        # Handle JSON response format by modifying the system prompt
-        self._expecting_json = False
-        if response_format and response_format.get("type") == "json_object":
-            self._expecting_json = True
-            # Add JSON format instruction to the last message or create a system message
-=======
         # Handle JSON response format by using Ollama's native format parameter
         if response_format and response_format.get("type") == "json_object":
             params["format"] = "json"
->>>>>>> 6b5582f4
+            # Also add JSON format instruction to the last message as a fallback
             if messages and messages[-1]["role"] == "user":
                 messages[-1]["content"] += "\n\nPlease respond with valid JSON only."
             else:
