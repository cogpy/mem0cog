import asyncio
import concurrent
import gc
import hashlib
import json
import logging
import os
import uuid
import warnings
from copy import deepcopy
from datetime import datetime
from typing import Any, Dict, Optional

import pytz
from pydantic import ValidationError

from mem0.configs.base import MemoryConfig, MemoryItem
from mem0.configs.enums import MemoryType
from mem0.configs.prompts import (
    PROCEDURAL_MEMORY_SYSTEM_PROMPT,
    get_update_memory_messages,
)
from mem0.memory.base import MemoryBase
from mem0.memory.setup import mem0_dir, setup_config
from mem0.memory.storage import SQLiteManager
from mem0.memory.telemetry import capture_event
from mem0.memory.utils import (
    get_fact_retrieval_messages,
    parse_messages,
    parse_vision_messages,
    process_telemetry_filters,
    remove_code_blocks,
)
from mem0.utils.factory import (
    EmbedderFactory,
    GraphStoreFactory,
    LlmFactory,
    VectorStoreFactory,
)


def _build_filters_and_metadata(
    *,  # Enforce keyword-only arguments
    user_id: Optional[str] = None,
    agent_id: Optional[str] = None,
    run_id: Optional[str] = None,
    actor_id: Optional[str] = None,  # For query-time filtering
    input_metadata: Optional[Dict[str, Any]] = None,
    input_filters: Optional[Dict[str, Any]] = None,
) -> tuple[Dict[str, Any], Dict[str, Any]]:
    """
    Constructs metadata for storage and filters for querying based on session and actor identifiers.

    This helper supports multiple session identifiers (`user_id`, `agent_id`, and/or `run_id`)
    for flexible session scoping and optionally narrows queries to a specific `actor_id`. It returns two dicts:

    1. `base_metadata_template`: Used as a template for metadata when storing new memories.
       It includes all provided session identifier(s) and any `input_metadata`.
    2. `effective_query_filters`: Used for querying existing memories. It includes all
       provided session identifier(s), any `input_filters`, and a resolved actor
       identifier for targeted filtering if specified by any actor-related inputs.

    Actor filtering precedence: explicit `actor_id` arg → `filters["actor_id"]`
    This resolved actor ID is used for querying but is not added to `base_metadata_template`,
    as the actor for storage is typically derived from message content at a later stage.

    Args:
        user_id (Optional[str]): User identifier, for session scoping.
        agent_id (Optional[str]): Agent identifier, for session scoping.
        run_id (Optional[str]): Run identifier, for session scoping.
        actor_id (Optional[str]): Explicit actor identifier, used as a potential source for
            actor-specific filtering. See actor resolution precedence in the main description.
        input_metadata (Optional[Dict[str, Any]]): Base dictionary to be augmented with
            session identifiers for the storage metadata template. Defaults to an empty dict.
        input_filters (Optional[Dict[str, Any]]): Base dictionary to be augmented with
            session and actor identifiers for query filters. Defaults to an empty dict.

    Returns:
        tuple[Dict[str, Any], Dict[str, Any]]: A tuple containing:
            - base_metadata_template (Dict[str, Any]): Metadata template for storing memories,
              scoped to the provided session(s).
            - effective_query_filters (Dict[str, Any]): Filters for querying memories,
              scoped to the provided session(s) and potentially a resolved actor.
    """

    base_metadata_template = deepcopy(input_metadata) if input_metadata else {}
    effective_query_filters = deepcopy(input_filters) if input_filters else {}

    # ---------- add all provided session ids ----------
    session_ids_provided = []

    if user_id:
        base_metadata_template["user_id"] = user_id
        effective_query_filters["user_id"] = user_id
        session_ids_provided.append("user_id")

    if agent_id:
        base_metadata_template["agent_id"] = agent_id
        effective_query_filters["agent_id"] = agent_id
        session_ids_provided.append("agent_id")

    if run_id:
        base_metadata_template["run_id"] = run_id
        effective_query_filters["run_id"] = run_id
        session_ids_provided.append("run_id")

    if not session_ids_provided:
        raise ValueError("At least one of 'user_id', 'agent_id', or 'run_id' must be provided.")

    # ---------- optional actor filter ----------
    resolved_actor_id = actor_id or effective_query_filters.get("actor_id")
    if resolved_actor_id:
        effective_query_filters["actor_id"] = resolved_actor_id

    return base_metadata_template, effective_query_filters


setup_config()
logger = logging.getLogger(__name__)


class Memory(MemoryBase):
    def __init__(self, config: MemoryConfig = MemoryConfig()):
        self.config = config

        self.custom_fact_extraction_prompt = self.config.custom_fact_extraction_prompt
        self.custom_update_memory_prompt = self.config.custom_update_memory_prompt
        self.embedding_model = EmbedderFactory.create(
            self.config.embedder.provider,
            self.config.embedder.config,
            self.config.vector_store.config,
        )
        self.vector_store = VectorStoreFactory.create(
            self.config.vector_store.provider, self.config.vector_store.config
        )
        self.llm = LlmFactory.create(self.config.llm.provider, self.config.llm.config)
        self.db = SQLiteManager(self.config.history_db_path)
        self.collection_name = self.config.vector_store.config.collection_name
        self.api_version = self.config.version

        self.enable_graph = False

        if self.config.graph_store.config:
            provider = self.config.graph_store.provider
            self.graph = GraphStoreFactory.create(provider, self.config)
            self.enable_graph = True
        else:
            self.graph = None

        telemetry_config = deepcopy(self.config.vector_store.config)
        telemetry_config.collection_name = "mem0migrations"
        if self.config.vector_store.provider in ["faiss", "qdrant"]:
            provider_path = f"migrations_{self.config.vector_store.provider}"
            telemetry_config.path = os.path.join(mem0_dir, provider_path)
            os.makedirs(telemetry_config.path, exist_ok=True)
        self._telemetry_vector_store = VectorStoreFactory.create(
            self.config.vector_store.provider, telemetry_config
        )
        capture_event("mem0.init", self, {"sync_type": "sync"})

    @classmethod
    def from_config(cls, config_dict: Dict[str, Any]):
        try:
            config = cls._process_config(config_dict)
            config = MemoryConfig(**config_dict)
        except ValidationError as e:
            logger.error(f"Configuration validation error: {e}")
            raise
        return cls(config)

    @staticmethod
    def _process_config(config_dict: Dict[str, Any]) -> Dict[str, Any]:
        if "graph_store" in config_dict:
            if "vector_store" not in config_dict and "embedder" in config_dict:
                config_dict["vector_store"] = {}
                config_dict["vector_store"]["config"] = {}
                config_dict["vector_store"]["config"]["embedding_model_dims"] = config_dict["embedder"]["config"][
                    "embedding_dims"
                ]
        try:
            return config_dict
        except ValidationError as e:
            logger.error(f"Configuration validation error: {e}")
            raise

    def add(
        self,
        messages,
        *,
        user_id: Optional[str] = None,
        agent_id: Optional[str] = None,
        run_id: Optional[str] = None,
        metadata: Optional[Dict[str, Any]] = None,
        infer: bool = True,
        memory_type: Optional[str] = None,
        prompt: Optional[str] = None,
    ):
        """
        Create a new memory.

        Adds new memories scoped to a single session id (e.g. `user_id`, `agent_id`, or `run_id`). One of those ids is required.

        Args:
            messages (str or List[Dict[str, str]]): The message content or list of messages
                (e.g., `[{"role": "user", "content": "Hello"}, {"role": "assistant", "content": "Hi"}]`)
                to be processed and stored.
            user_id (str, optional): ID of the user creating the memory. Defaults to None.
            agent_id (str, optional): ID of the agent creating the memory. Defaults to None.
            run_id (str, optional): ID of the run creating the memory. Defaults to None.
            metadata (dict, optional): Metadata to store with the memory. Defaults to None.
            infer (bool, optional): If True (default), an LLM is used to extract key facts from
                'messages' and decide whether to add, update, or delete related memories.
                If False, 'messages' are added as raw memories directly.
            memory_type (str, optional): Specifies the type of memory. Currently, only
                `MemoryType.PROCEDURAL.value` ("procedural_memory") is explicitly handled for
                creating procedural memories (typically requires 'agent_id'). Otherwise, memories
                are treated as general conversational/factual memories.memory_type (str, optional): Type of memory to create. Defaults to None. By default, it creates the short term memories and long term (semantic and episodic) memories. Pass "procedural_memory" to create procedural memories.
            prompt (str, optional): Prompt to use for the memory creation. Defaults to None.


        Returns:
            dict: A dictionary containing the result of the memory addition operation, typically
                  including a list of memory items affected (added, updated) under a "results" key,
                  and potentially "relations" if graph store is enabled.
                  Example for v1.1+: `{"results": [{"id": "...", "memory": "...", "event": "ADD"}]}`
        """

        processed_metadata, effective_filters = _build_filters_and_metadata(
            user_id=user_id,
            agent_id=agent_id,
            run_id=run_id,
            input_metadata=metadata,
        )

        if memory_type is not None and memory_type != MemoryType.PROCEDURAL.value:
            raise ValueError(
                f"Invalid 'memory_type'. Please pass {MemoryType.PROCEDURAL.value} to create procedural memories."
            )

        if isinstance(messages, str):
            messages = [{"role": "user", "content": messages}]

        elif isinstance(messages, dict):
            messages = [messages]

        elif not isinstance(messages, list):
            raise ValueError("messages must be str, dict, or list[dict]")

        if agent_id is not None and memory_type == MemoryType.PROCEDURAL.value:
            results = self._create_procedural_memory(messages, metadata=processed_metadata, prompt=prompt)
            return results

        if self.config.llm.config.get("enable_vision"):
            messages = parse_vision_messages(messages, self.llm, self.config.llm.config.get("vision_details"))
        else:
            messages = parse_vision_messages(messages)

        with concurrent.futures.ThreadPoolExecutor() as executor:
            future1 = executor.submit(self._add_to_vector_store, messages, processed_metadata, effective_filters, infer)
            future2 = executor.submit(self._add_to_graph, messages, effective_filters)

            concurrent.futures.wait([future1, future2])

            vector_store_result = future1.result()
            graph_result = future2.result()

        if self.api_version == "v1.0":
            warnings.warn(
                "The current add API output format is deprecated. "
                "To use the latest format, set `api_version='v1.1'`. "
                "The current format will be removed in mem0ai 1.1.0 and later versions.",
                category=DeprecationWarning,
                stacklevel=2,
            )
            return vector_store_result

        if self.enable_graph:
            return {
                "results": vector_store_result,
                "relations": graph_result,
            }

        return {"results": vector_store_result}

    def _add_to_vector_store(self, messages, metadata, filters, infer):
        if not infer:
            returned_memories = []
            for message_dict in messages:
                if (
                    not isinstance(message_dict, dict)
                    or message_dict.get("role") is None
                    or message_dict.get("content") is None
                ):
                    logger.warning(f"Skipping invalid message format: {message_dict}")
                    continue

                if message_dict["role"] == "system":
                    continue

                per_msg_meta = deepcopy(metadata)
                per_msg_meta["role"] = message_dict["role"]

                actor_name = message_dict.get("name")
                if actor_name:
                    per_msg_meta["actor_id"] = actor_name

                msg_content = message_dict["content"]
                msg_embeddings = self.embedding_model.embed(msg_content, "add")
                mem_id = self._create_memory(msg_content, msg_embeddings, per_msg_meta)

                returned_memories.append(
                    {
                        "id": mem_id,
                        "memory": msg_content,
                        "event": "ADD",
                        "actor_id": actor_name if actor_name else None,
                        "role": message_dict["role"],
                    }
                )
            return returned_memories

        parsed_messages = parse_messages(messages)

        if self.config.custom_fact_extraction_prompt:
            system_prompt = self.config.custom_fact_extraction_prompt
            user_prompt = f"Input:\n{parsed_messages}"
        else:
            system_prompt, user_prompt = get_fact_retrieval_messages(parsed_messages)

        response = self.llm.generate_response(
            messages=[
                {"role": "system", "content": system_prompt},
                {"role": "user", "content": user_prompt},
            ],
            response_format={"type": "json_object"},
        )

        try:
            response = remove_code_blocks(response)
            new_retrieved_facts = json.loads(response)["facts"]
        except Exception as e:
            logger.error(f"Error in new_retrieved_facts: {e}")
            new_retrieved_facts = []

        if not new_retrieved_facts:
            logger.debug("No new facts retrieved from input. Skipping memory update LLM call.")

        retrieved_old_memory = []
        new_message_embeddings = {}
        for new_mem in new_retrieved_facts:
            messages_embeddings = self.embedding_model.embed(new_mem, "add")
            new_message_embeddings[new_mem] = messages_embeddings
            existing_memories = self.vector_store.search(
                query=new_mem,
                vectors=messages_embeddings,
                limit=5,
                filters=filters,
            )
            for mem in existing_memories:
                retrieved_old_memory.append({"id": mem.id, "text": mem.payload["data"]})

        unique_data = {}
        for item in retrieved_old_memory:
            unique_data[item["id"]] = item
        retrieved_old_memory = list(unique_data.values())
        logger.info(f"Total existing memories: {len(retrieved_old_memory)}")

        # mapping UUIDs with integers for handling UUID hallucinations
        temp_uuid_mapping = {}
        for idx, item in enumerate(retrieved_old_memory):
            temp_uuid_mapping[str(idx)] = item["id"]
            retrieved_old_memory[idx]["id"] = str(idx)

        if new_retrieved_facts:
            function_calling_prompt = get_update_memory_messages(
                retrieved_old_memory, new_retrieved_facts, self.config.custom_update_memory_prompt
            )

            try:
                response: str = self.llm.generate_response(
                    messages=[{"role": "user", "content": function_calling_prompt}],
                    response_format={"type": "json_object"},
                )
            except Exception as e:
                logger.error(f"Error in new memory actions response: {e}")
                response = ""

            try:
                response = remove_code_blocks(response)
                new_memories_with_actions = json.loads(response)
            except Exception as e:
                logger.error(f"Invalid JSON response: {e}")
                new_memories_with_actions = {}
        else:
            new_memories_with_actions = {}

        returned_memories = []
        try:
            for resp in new_memories_with_actions.get("memory", []):
                logger.info(resp)
                try:
                    action_text = resp.get("text")
                    if not action_text:
                        logger.info("Skipping memory entry because of empty `text` field.")
                        continue

                    event_type = resp.get("event")
                    if event_type == "ADD":
                        memory_id = self._create_memory(
                            data=action_text,
                            existing_embeddings=new_message_embeddings,
                            metadata=deepcopy(metadata),
                        )
                        returned_memories.append({"id": memory_id, "memory": action_text, "event": event_type})
                    elif event_type == "UPDATE":
                        self._update_memory(
                            memory_id=temp_uuid_mapping[resp.get("id")],
                            data=action_text,
                            existing_embeddings=new_message_embeddings,
                            metadata=deepcopy(metadata),
                        )
                        returned_memories.append(
                            {
                                "id": temp_uuid_mapping[resp.get("id")],
                                "memory": action_text,
                                "event": event_type,
                                "previous_memory": resp.get("old_memory"),
                            }
                        )
                    elif event_type == "DELETE":
                        self._delete_memory(memory_id=temp_uuid_mapping[resp.get("id")])
                        returned_memories.append(
                            {
                                "id": temp_uuid_mapping[resp.get("id")],
                                "memory": action_text,
                                "event": event_type,
                            }
                        )
                    elif event_type == "NONE":
                        logger.info("NOOP for Memory.")
                except Exception as e:
                    logger.error(f"Error processing memory action: {resp}, Error: {e}")
        except Exception as e:
            logger.error(f"Error iterating new_memories_with_actions: {e}")

        keys, encoded_ids = process_telemetry_filters(filters)
        capture_event(
            "mem0.add",
            self,
            {"version": self.api_version, "keys": keys, "encoded_ids": encoded_ids, "sync_type": "sync"},
        )
        return returned_memories

    def _add_to_graph(self, messages, filters):
        added_entities = []
        if self.enable_graph:
            if filters.get("user_id") is None:
                filters["user_id"] = "user"

            data = "\n".join([msg["content"] for msg in messages if "content" in msg and msg["role"] != "system"])
            added_entities = self.graph.add(data, filters)

        return added_entities

    def get(self, memory_id):
        """
        Retrieve a memory by ID.

        Args:
            memory_id (str): ID of the memory to retrieve.

        Returns:
            dict: Retrieved memory.
        """
        capture_event("mem0.get", self, {"memory_id": memory_id, "sync_type": "sync"})
        memory = self.vector_store.get(vector_id=memory_id)
        if not memory:
            return None

        promoted_payload_keys = [
            "user_id",
            "agent_id",
            "run_id",
            "actor_id",
            "role",
        ]

        core_and_promoted_keys = {"data", "hash", "created_at", "updated_at", "id", *promoted_payload_keys}

        result_item = MemoryItem(
            id=memory.id,
            memory=memory.payload["data"],
            hash=memory.payload.get("hash"),
            created_at=memory.payload.get("created_at"),
            updated_at=memory.payload.get("updated_at"),
        ).model_dump()

        for key in promoted_payload_keys:
            if key in memory.payload:
                result_item[key] = memory.payload[key]

        additional_metadata = {k: v for k, v in memory.payload.items() if k not in core_and_promoted_keys}
        if additional_metadata:
            result_item["metadata"] = additional_metadata

        return result_item

    def get_all(
        self,
        *,
        user_id: Optional[str] = None,
        agent_id: Optional[str] = None,
        run_id: Optional[str] = None,
        filters: Optional[Dict[str, Any]] = None,
        limit: int = 100,
    ):
        """
        List all memories.

        Args:
            user_id (str, optional): user id
            agent_id (str, optional): agent id
            run_id (str, optional): run id
            filters (dict, optional): Additional custom key-value filters to apply to the search.
                These are merged with the ID-based scoping filters. For example,
                `filters={"actor_id": "some_user"}`.
            limit (int, optional): The maximum number of memories to return. Defaults to 100.

        Returns:
            dict: A dictionary containing a list of memories under the "results" key,
                  and potentially "relations" if graph store is enabled. For API v1.0,
                  it might return a direct list (see deprecation warning).
                  Example for v1.1+: `{"results": [{"id": "...", "memory": "...", ...}]}`
        """

        _, effective_filters = _build_filters_and_metadata(
            user_id=user_id, agent_id=agent_id, run_id=run_id, input_filters=filters
        )

        if not any(key in effective_filters for key in ("user_id", "agent_id", "run_id")):
            raise ValueError("At least one of 'user_id', 'agent_id', or 'run_id' must be specified.")

        keys, encoded_ids = process_telemetry_filters(effective_filters)
        capture_event(
            "mem0.get_all", self, {"limit": limit, "keys": keys, "encoded_ids": encoded_ids, "sync_type": "sync"}
        )

        with concurrent.futures.ThreadPoolExecutor() as executor:
            future_memories = executor.submit(self._get_all_from_vector_store, effective_filters, limit)
            future_graph_entities = (
                executor.submit(self.graph.get_all, effective_filters, limit) if self.enable_graph else None
            )

            concurrent.futures.wait(
                [future_memories, future_graph_entities] if future_graph_entities else [future_memories]
            )

            all_memories_result = future_memories.result()
            graph_entities_result = future_graph_entities.result() if future_graph_entities else None

        if self.enable_graph:
            return {"results": all_memories_result, "relations": graph_entities_result}

        if self.api_version == "v1.0":
            warnings.warn(
                "The current get_all API output format is deprecated. "
                "To use the latest format, set `api_version='v1.1'` (which returns a dict with a 'results' key). "
                "The current format (direct list for v1.0) will be removed in mem0ai 1.1.0 and later versions.",
                category=DeprecationWarning,
                stacklevel=2,
            )
            return all_memories_result
        else:
            return {"results": all_memories_result}

    def _get_all_from_vector_store(self, filters, limit):
        memories_result = self.vector_store.list(filters=filters, limit=limit)
        actual_memories = (
            memories_result[0]
            if isinstance(memories_result, (tuple, list)) and len(memories_result) > 0
            else memories_result
        )

        promoted_payload_keys = [
            "user_id",
            "agent_id",
            "run_id",
            "actor_id",
            "role",
        ]
        core_and_promoted_keys = {"data", "hash", "created_at", "updated_at", "id", *promoted_payload_keys}

        formatted_memories = []
        for mem in actual_memories:
            memory_item_dict = MemoryItem(
                id=mem.id,
                memory=mem.payload["data"],
                hash=mem.payload.get("hash"),
                created_at=mem.payload.get("created_at"),
                updated_at=mem.payload.get("updated_at"),
            ).model_dump(exclude={"score"})

            for key in promoted_payload_keys:
                if key in mem.payload:
                    memory_item_dict[key] = mem.payload[key]

            additional_metadata = {k: v for k, v in mem.payload.items() if k not in core_and_promoted_keys}
            if additional_metadata:
                memory_item_dict["metadata"] = additional_metadata

            formatted_memories.append(memory_item_dict)

        return formatted_memories

    def search(
        self,
        query: str,
        *,
        user_id: Optional[str] = None,
        agent_id: Optional[str] = None,
        run_id: Optional[str] = None,
        limit: int = 100,
        filters: Optional[Dict[str, Any]] = None,
        threshold: Optional[float] = None,
    ):
        """
        Searches for memories based on a query
        Args:
            query (str): Query to search for.
            user_id (str, optional): ID of the user to search for. Defaults to None.
            agent_id (str, optional): ID of the agent to search for. Defaults to None.
            run_id (str, optional): ID of the run to search for. Defaults to None.
            limit (int, optional): Limit the number of results. Defaults to 100.
            filters (dict, optional): Filters to apply to the search. Defaults to None..
            threshold (float, optional): Minimum score for a memory to be included in the results. Defaults to None.

        Returns:
            dict: A dictionary containing the search results, typically under a "results" key,
                  and potentially "relations" if graph store is enabled.
                  Example for v1.1+: `{"results": [{"id": "...", "memory": "...", "score": 0.8, ...}]}`
        """
        _, effective_filters = _build_filters_and_metadata(
            user_id=user_id, agent_id=agent_id, run_id=run_id, input_filters=filters
        )

        if not any(key in effective_filters for key in ("user_id", "agent_id", "run_id")):
            raise ValueError("At least one of 'user_id', 'agent_id', or 'run_id' must be specified.")

        keys, encoded_ids = process_telemetry_filters(effective_filters)
        capture_event(
            "mem0.search",
            self,
            {
                "limit": limit,
                "version": self.api_version,
                "keys": keys,
                "encoded_ids": encoded_ids,
                "sync_type": "sync",
                "threshold": threshold,
            },
        )

        with concurrent.futures.ThreadPoolExecutor() as executor:
            future_memories = executor.submit(self._search_vector_store, query, effective_filters, limit, threshold)
            future_graph_entities = (
                executor.submit(self.graph.search, query, effective_filters, limit) if self.enable_graph else None
            )

            concurrent.futures.wait(
                [future_memories, future_graph_entities] if future_graph_entities else [future_memories]
            )

            original_memories = future_memories.result()
            graph_entities = future_graph_entities.result() if future_graph_entities else None

        if self.enable_graph:
            return {"results": original_memories, "relations": graph_entities}

        if self.api_version == "v1.0":
            warnings.warn(
                "The current search API output format is deprecated. "
                "To use the latest format, set `api_version='v1.1'`. "
                "The current format will be removed in mem0ai 1.1.0 and later versions.",
                category=DeprecationWarning,
                stacklevel=2,
            )
            return {"results": original_memories}
        else:
            return {"results": original_memories}

    def _search_vector_store(self, query, filters, limit, threshold: Optional[float] = None):
        embeddings = self.embedding_model.embed(query, "search")
        memories = self.vector_store.search(query=query, vectors=embeddings, limit=limit, filters=filters)

        promoted_payload_keys = [
            "user_id",
            "agent_id",
            "run_id",
            "actor_id",
            "role",
        ]

        core_and_promoted_keys = {"data", "hash", "created_at", "updated_at", "id", *promoted_payload_keys}

        original_memories = []
        for mem in memories:
            memory_item_dict = MemoryItem(
                id=mem.id,
                memory=mem.payload["data"],
                hash=mem.payload.get("hash"),
                created_at=mem.payload.get("created_at"),
                updated_at=mem.payload.get("updated_at"),
                score=mem.score,
            ).model_dump()

            for key in promoted_payload_keys:
                if key in mem.payload:
                    memory_item_dict[key] = mem.payload[key]

            additional_metadata = {k: v for k, v in mem.payload.items() if k not in core_and_promoted_keys}
            if additional_metadata:
                memory_item_dict["metadata"] = additional_metadata

            if threshold is None or mem.score >= threshold:
                original_memories.append(memory_item_dict)

        return original_memories

    def update(self, memory_id, data):
        """
        Update a memory by ID.

        Args:
            memory_id (str): ID of the memory to update.
            data (str): New content to update the memory with.

        Returns:
            dict: Success message indicating the memory was updated.

        Example:
            >>> m.update(memory_id="mem_123", data="Likes to play tennis on weekends")
            {'message': 'Memory updated successfully!'}
        """
        capture_event("mem0.update", self, {"memory_id": memory_id, "sync_type": "sync"})

        existing_embeddings = {data: self.embedding_model.embed(data, "update")}

        self._update_memory(memory_id, data, existing_embeddings)
        return {"message": "Memory updated successfully!"}

    def delete(self, memory_id):
        """
        Delete a memory by ID.

        Args:
            memory_id (str): ID of the memory to delete.
        """
        capture_event("mem0.delete", self, {"memory_id": memory_id, "sync_type": "sync"})
        self._delete_memory(memory_id)
        return {"message": "Memory deleted successfully!"}

    def delete_all(self, user_id: Optional[str] = None, agent_id: Optional[str] = None, run_id: Optional[str] = None):
        """
        Delete all memories.

        Args:
            user_id (str, optional): ID of the user to delete memories for. Defaults to None.
            agent_id (str, optional): ID of the agent to delete memories for. Defaults to None.
            run_id (str, optional): ID of the run to delete memories for. Defaults to None.
        """
        filters: Dict[str, Any] = {}
        if user_id:
            filters["user_id"] = user_id
        if agent_id:
            filters["agent_id"] = agent_id
        if run_id:
            filters["run_id"] = run_id

        if not filters:
            raise ValueError(
                "At least one filter is required to delete all memories. If you want to delete all memories, use the `reset()` method."
            )

        keys, encoded_ids = process_telemetry_filters(filters)
        capture_event("mem0.delete_all", self, {"keys": keys, "encoded_ids": encoded_ids, "sync_type": "sync"})
        memories = self.vector_store.list(filters=filters)[0]
        for memory in memories:
            self._delete_memory(memory.id)

        logger.info(f"Deleted {len(memories)} memories")

        if self.enable_graph:
            self.graph.delete_all(filters)

        return {"message": "Memories deleted successfully!"}

    def history(self, memory_id):
        """
        Get the history of changes for a memory by ID.

        Args:
            memory_id (str): ID of the memory to get history for.

        Returns:
            list: List of changes for the memory.
        """
        capture_event("mem0.history", self, {"memory_id": memory_id, "sync_type": "sync"})
        return self.db.get_history(memory_id)

    def _create_memory(self, data, existing_embeddings, metadata=None):
        logger.debug(f"Creating memory with {data=}")
        if data in existing_embeddings:
            embeddings = existing_embeddings[data]
        else:
            embeddings = self.embedding_model.embed(data, memory_action="add")
        memory_id = str(uuid.uuid4())
        metadata = metadata or {}
        metadata["data"] = data
        metadata["hash"] = hashlib.md5(data.encode()).hexdigest()
        metadata["created_at"] = datetime.now(pytz.timezone("US/Pacific")).isoformat()

        self.vector_store.insert(
            vectors=[embeddings],
            ids=[memory_id],
            payloads=[metadata],
        )
        self.db.add_history(
            memory_id,
            None,
            data,
            "ADD",
            created_at=metadata.get("created_at"),
            actor_id=metadata.get("actor_id"),
            role=metadata.get("role"),
        )
        capture_event("mem0._create_memory", self, {"memory_id": memory_id, "sync_type": "sync"})
        return memory_id

    def _create_procedural_memory(self, messages, metadata=None, prompt=None):
        """
        Create a procedural memory

        Args:
            messages (list): List of messages to create a procedural memory from.
            metadata (dict): Metadata to create a procedural memory from.
            prompt (str, optional): Prompt to use for the procedural memory creation. Defaults to None.
        """
        logger.info("Creating procedural memory")

        parsed_messages = [
            {"role": "system", "content": prompt or PROCEDURAL_MEMORY_SYSTEM_PROMPT},
            *messages,
            {
                "role": "user",
                "content": "Create procedural memory of the above conversation.",
            },
        ]

        try:
            procedural_memory = self.llm.generate_response(messages=parsed_messages)
        except Exception as e:
            logger.error(f"Error generating procedural memory summary: {e}")
            raise

        if metadata is None:
            raise ValueError("Metadata cannot be done for procedural memory.")

        metadata["memory_type"] = MemoryType.PROCEDURAL.value
        embeddings = self.embedding_model.embed(procedural_memory, memory_action="add")
        memory_id = self._create_memory(procedural_memory, {procedural_memory: embeddings}, metadata=metadata)
        capture_event("mem0._create_procedural_memory", self, {"memory_id": memory_id, "sync_type": "sync"})

        result = {"results": [{"id": memory_id, "memory": procedural_memory, "event": "ADD"}]}

        return result

    def _update_memory(self, memory_id, data, existing_embeddings, metadata=None):
        logger.info(f"Updating memory with {data=}")

        try:
            existing_memory = self.vector_store.get(vector_id=memory_id)
        except Exception:
            logger.error(f"Error getting memory with ID {memory_id} during update.")
            raise ValueError(f"Error getting memory with ID {memory_id}. Please provide a valid 'memory_id'")

        prev_value = existing_memory.payload.get("data")

        new_metadata = deepcopy(metadata) if metadata is not None else {}

        new_metadata["data"] = data
        new_metadata["hash"] = hashlib.md5(data.encode()).hexdigest()
        new_metadata["created_at"] = existing_memory.payload.get("created_at")
        new_metadata["updated_at"] = datetime.now(pytz.timezone("US/Pacific")).isoformat()

        if "user_id" in existing_memory.payload:
            new_metadata["user_id"] = existing_memory.payload["user_id"]
        if "agent_id" in existing_memory.payload:
            new_metadata["agent_id"] = existing_memory.payload["agent_id"]
        if "run_id" in existing_memory.payload:
            new_metadata["run_id"] = existing_memory.payload["run_id"]
        if "actor_id" in existing_memory.payload:
            new_metadata["actor_id"] = existing_memory.payload["actor_id"]
        if "role" in existing_memory.payload:
            new_metadata["role"] = existing_memory.payload["role"]

        if data in existing_embeddings:
            embeddings = existing_embeddings[data]
        else:
            embeddings = self.embedding_model.embed(data, "update")

        self.vector_store.update(
            vector_id=memory_id,
            vector=embeddings,
            payload=new_metadata,
        )
        logger.info(f"Updating memory with ID {memory_id=} with {data=}")

        self.db.add_history(
            memory_id,
            prev_value,
            data,
            "UPDATE",
            created_at=new_metadata["created_at"],
            updated_at=new_metadata["updated_at"],
            actor_id=new_metadata.get("actor_id"),
            role=new_metadata.get("role"),
        )
        capture_event("mem0._update_memory", self, {"memory_id": memory_id, "sync_type": "sync"})
        return memory_id

    def _delete_memory(self, memory_id):
        logger.info(f"Deleting memory with {memory_id=}")
        existing_memory = self.vector_store.get(vector_id=memory_id)
        prev_value = existing_memory.payload["data"]
        self.vector_store.delete(vector_id=memory_id)
        self.db.add_history(
            memory_id,
            prev_value,
            None,
            "DELETE",
            actor_id=existing_memory.payload.get("actor_id"),
            role=existing_memory.payload.get("role"),
            is_deleted=1,
        )
        capture_event("mem0._delete_memory", self, {"memory_id": memory_id, "sync_type": "sync"})
        return memory_id

    def reset(self):
        """
        Reset the memory store by:
            Deletes the vector store collection
            Resets the database
            Recreates the vector store with a new client
        """
        logger.warning("Resetting all memories")

        if hasattr(self.db, "connection") and self.db.connection:
            self.db.connection.execute("DROP TABLE IF EXISTS history")
            self.db.connection.close()

        self.db = SQLiteManager(self.config.history_db_path)

        if hasattr(self.vector_store, "reset"):
            self.vector_store = VectorStoreFactory.reset(self.vector_store)
        else:
            logger.warning("Vector store does not support reset. Skipping.")
            self.vector_store.delete_col()
            self.vector_store = VectorStoreFactory.create(
                self.config.vector_store.provider, self.config.vector_store.config
            )
        capture_event("mem0.reset", self, {"sync_type": "sync"})

    def chat(self, query):
        raise NotImplementedError("Chat function not implemented yet.")


class AsyncMemory(MemoryBase):
    def __init__(self, config: MemoryConfig = MemoryConfig()):
        self.config = config

        self.embedding_model = EmbedderFactory.create(
            self.config.embedder.provider,
            self.config.embedder.config,
            self.config.vector_store.config,
        )
        self.vector_store = VectorStoreFactory.create(
            self.config.vector_store.provider, self.config.vector_store.config
        )
        self.llm = LlmFactory.create(self.config.llm.provider, self.config.llm.config)
        self.db = SQLiteManager(self.config.history_db_path)
        self.collection_name = self.config.vector_store.config.collection_name
        self.api_version = self.config.version

        self.enable_graph = False

        if self.config.graph_store.config:
            provider = self.config.graph_store.provider
            self.graph = GraphStoreFactory.create(provider, self.config)
            self.enable_graph = True
        else:
            self.graph = None
<<<<<<< HEAD
            
=======

        self.config.vector_store.config.collection_name = "mem0migrations"
        if self.config.vector_store.provider in ["faiss", "qdrant"]:
            provider_path = f"migrations_{self.config.vector_store.provider}"
            self.config.vector_store.config.path = os.path.join(mem0_dir, provider_path)
            os.makedirs(self.config.vector_store.config.path, exist_ok=True)
        self._telemetry_vector_store = VectorStoreFactory.create(
            self.config.vector_store.provider, self.config.vector_store.config
        )

>>>>>>> ff399e55
        capture_event("mem0.init", self, {"sync_type": "async"})

    @classmethod
    async def from_config(cls, config_dict: Dict[str, Any]):
        try:
            config = cls._process_config(config_dict)
            config = MemoryConfig(**config_dict)
        except ValidationError as e:
            logger.error(f"Configuration validation error: {e}")
            raise
        return cls(config)

    @staticmethod
    def _process_config(config_dict: Dict[str, Any]) -> Dict[str, Any]:
        if "graph_store" in config_dict:
            if "vector_store" not in config_dict and "embedder" in config_dict:
                config_dict["vector_store"] = {}
                config_dict["vector_store"]["config"] = {}
                config_dict["vector_store"]["config"]["embedding_model_dims"] = config_dict["embedder"]["config"][
                    "embedding_dims"
                ]
        try:
            return config_dict
        except ValidationError as e:
            logger.error(f"Configuration validation error: {e}")
            raise

    async def add(
        self,
        messages,
        *,
        user_id: Optional[str] = None,
        agent_id: Optional[str] = None,
        run_id: Optional[str] = None,
        metadata: Optional[Dict[str, Any]] = None,
        infer: bool = True,
        memory_type: Optional[str] = None,
        prompt: Optional[str] = None,
        llm=None,
    ):
        """
        Create a new memory asynchronously.

        Args:
            messages (str or List[Dict[str, str]]): Messages to store in the memory.
            user_id (str, optional): ID of the user creating the memory.
            agent_id (str, optional): ID of the agent creating the memory. Defaults to None.
            run_id (str, optional): ID of the run creating the memory. Defaults to None.
            metadata (dict, optional): Metadata to store with the memory. Defaults to None.
            infer (bool, optional): Whether to infer the memories. Defaults to True.
            memory_type (str, optional): Type of memory to create. Defaults to None.
                                         Pass "procedural_memory" to create procedural memories.
            prompt (str, optional): Prompt to use for the memory creation. Defaults to None.
            llm (BaseChatModel, optional): LLM class to use for generating procedural memories. Defaults to None. Useful when user is using LangChain ChatModel.
        Returns:
            dict: A dictionary containing the result of the memory addition operation.
        """
        processed_metadata, effective_filters = _build_filters_and_metadata(
            user_id=user_id, agent_id=agent_id, run_id=run_id, input_metadata=metadata
        )

        if memory_type is not None and memory_type != MemoryType.PROCEDURAL.value:
            raise ValueError(
                f"Invalid 'memory_type'. Please pass {MemoryType.PROCEDURAL.value} to create procedural memories."
            )

        if isinstance(messages, str):
            messages = [{"role": "user", "content": messages}]

        elif isinstance(messages, dict):
            messages = [messages]

        elif not isinstance(messages, list):
            raise ValueError("messages must be str, dict, or list[dict]")

        if agent_id is not None and memory_type == MemoryType.PROCEDURAL.value:
            results = await self._create_procedural_memory(
                messages, metadata=processed_metadata, prompt=prompt, llm=llm
            )
            return results

        if self.config.llm.config.get("enable_vision"):
            messages = parse_vision_messages(messages, self.llm, self.config.llm.config.get("vision_details"))
        else:
            messages = parse_vision_messages(messages)

        vector_store_task = asyncio.create_task(
            self._add_to_vector_store(messages, processed_metadata, effective_filters, infer)
        )
        graph_task = asyncio.create_task(self._add_to_graph(messages, effective_filters))

        vector_store_result, graph_result = await asyncio.gather(vector_store_task, graph_task)

        if self.api_version == "v1.0":
            warnings.warn(
                "The current add API output format is deprecated. "
                "To use the latest format, set `api_version='v1.1'`. "
                "The current format will be removed in mem0ai 1.1.0 and later versions.",
                category=DeprecationWarning,
                stacklevel=2,
            )
            return vector_store_result

        if self.enable_graph:
            return {
                "results": vector_store_result,
                "relations": graph_result,
            }

        return {"results": vector_store_result}

    async def _add_to_vector_store(
        self,
        messages: list,
        metadata: dict,
        effective_filters: dict,
        infer: bool,
    ):
        if not infer:
            returned_memories = []
            for message_dict in messages:
                if (
                    not isinstance(message_dict, dict)
                    or message_dict.get("role") is None
                    or message_dict.get("content") is None
                ):
                    logger.warning(f"Skipping invalid message format (async): {message_dict}")
                    continue

                if message_dict["role"] == "system":
                    continue

                per_msg_meta = deepcopy(metadata)
                per_msg_meta["role"] = message_dict["role"]

                actor_name = message_dict.get("name")
                if actor_name:
                    per_msg_meta["actor_id"] = actor_name

                msg_content = message_dict["content"]
                msg_embeddings = await asyncio.to_thread(self.embedding_model.embed, msg_content, "add")
                mem_id = await self._create_memory(msg_content, msg_embeddings, per_msg_meta)

                returned_memories.append(
                    {
                        "id": mem_id,
                        "memory": msg_content,
                        "event": "ADD",
                        "actor_id": actor_name if actor_name else None,
                        "role": message_dict["role"],
                    }
                )
            return returned_memories

        parsed_messages = parse_messages(messages)
        if self.config.custom_fact_extraction_prompt:
            system_prompt = self.config.custom_fact_extraction_prompt
            user_prompt = f"Input:\n{parsed_messages}"
        else:
            system_prompt, user_prompt = get_fact_retrieval_messages(parsed_messages)

        response = await asyncio.to_thread(
            self.llm.generate_response,
            messages=[{"role": "system", "content": system_prompt}, {"role": "user", "content": user_prompt}],
            response_format={"type": "json_object"},
        )
        try:
            response = remove_code_blocks(response)
            new_retrieved_facts = json.loads(response)["facts"]
        except Exception as e:
            logger.error(f"Error in new_retrieved_facts: {e}")
            new_retrieved_facts = []

        if not new_retrieved_facts:
            logger.debug("No new facts retrieved from input. Skipping memory update LLM call.")

        retrieved_old_memory = []
        new_message_embeddings = {}

        async def process_fact_for_search(new_mem_content):
            embeddings = await asyncio.to_thread(self.embedding_model.embed, new_mem_content, "add")
            new_message_embeddings[new_mem_content] = embeddings
            existing_mems = await asyncio.to_thread(
                self.vector_store.search,
                query=new_mem_content,
                vectors=embeddings,
                limit=5,
                filters=effective_filters,  # 'filters' is query_filters_for_inference
            )
            return [{"id": mem.id, "text": mem.payload["data"]} for mem in existing_mems]

        search_tasks = [process_fact_for_search(fact) for fact in new_retrieved_facts]
        search_results_list = await asyncio.gather(*search_tasks)
        for result_group in search_results_list:
            retrieved_old_memory.extend(result_group)

        unique_data = {}
        for item in retrieved_old_memory:
            unique_data[item["id"]] = item
        retrieved_old_memory = list(unique_data.values())
        logger.info(f"Total existing memories: {len(retrieved_old_memory)}")
        temp_uuid_mapping = {}
        for idx, item in enumerate(retrieved_old_memory):
            temp_uuid_mapping[str(idx)] = item["id"]
            retrieved_old_memory[idx]["id"] = str(idx)

        if new_retrieved_facts:
            function_calling_prompt = get_update_memory_messages(
                retrieved_old_memory, new_retrieved_facts, self.config.custom_update_memory_prompt
            )
            try:
                response = await asyncio.to_thread(
                    self.llm.generate_response,
                    messages=[{"role": "user", "content": function_calling_prompt}],
                    response_format={"type": "json_object"},
                )
            except Exception as e:
                logger.error(f"Error in new memory actions response: {e}")
                response = ""
            try:
                response = remove_code_blocks(response)
                new_memories_with_actions = json.loads(response)
            except Exception as e:
                logger.error(f"Invalid JSON response: {e}")
                new_memories_with_actions = {}
        else:
            new_memories_with_actions = {}

        returned_memories = []
        try:
            memory_tasks = []
            for resp in new_memories_with_actions.get("memory", []):
                logger.info(resp)
                try:
                    action_text = resp.get("text")
                    if not action_text:
                        continue
                    event_type = resp.get("event")

                    if event_type == "ADD":
                        task = asyncio.create_task(
                            self._create_memory(
                                data=action_text,
                                existing_embeddings=new_message_embeddings,
                                metadata=deepcopy(metadata),
                            )
                        )
                        memory_tasks.append((task, resp, "ADD", None))
                    elif event_type == "UPDATE":
                        task = asyncio.create_task(
                            self._update_memory(
                                memory_id=temp_uuid_mapping[resp["id"]],
                                data=action_text,
                                existing_embeddings=new_message_embeddings,
                                metadata=deepcopy(metadata),
                            )
                        )
                        memory_tasks.append((task, resp, "UPDATE", temp_uuid_mapping[resp["id"]]))
                    elif event_type == "DELETE":
                        task = asyncio.create_task(self._delete_memory(memory_id=temp_uuid_mapping[resp.get("id")]))
                        memory_tasks.append((task, resp, "DELETE", temp_uuid_mapping[resp.get("id")]))
                    elif event_type == "NONE":
                        logger.info("NOOP for Memory (async).")
                except Exception as e:
                    logger.error(f"Error processing memory action (async): {resp}, Error: {e}")

            for task, resp, event_type, mem_id in memory_tasks:
                try:
                    result_id = await task
                    if event_type == "ADD":
                        returned_memories.append({"id": result_id, "memory": resp.get("text"), "event": event_type})
                    elif event_type == "UPDATE":
                        returned_memories.append(
                            {
                                "id": mem_id,
                                "memory": resp.get("text"),
                                "event": event_type,
                                "previous_memory": resp.get("old_memory"),
                            }
                        )
                    elif event_type == "DELETE":
                        returned_memories.append({"id": mem_id, "memory": resp.get("text"), "event": event_type})
                except Exception as e:
                    logger.error(f"Error awaiting memory task (async): {e}")
        except Exception as e:
            logger.error(f"Error in memory processing loop (async): {e}")

        keys, encoded_ids = process_telemetry_filters(effective_filters)
        capture_event(
            "mem0.add",
            self,
            {"version": self.api_version, "keys": keys, "encoded_ids": encoded_ids, "sync_type": "async"},
        )
        return returned_memories

    async def _add_to_graph(self, messages, filters):
        added_entities = []
        if self.enable_graph:
            if filters.get("user_id") is None:
                filters["user_id"] = "user"

            data = "\n".join([msg["content"] for msg in messages if "content" in msg and msg["role"] != "system"])
            added_entities = await asyncio.to_thread(self.graph.add, data, filters)

        return added_entities

    async def get(self, memory_id):
        """
        Retrieve a memory by ID asynchronously.

        Args:
            memory_id (str): ID of the memory to retrieve.

        Returns:
            dict: Retrieved memory.
        """
        capture_event("mem0.get", self, {"memory_id": memory_id, "sync_type": "async"})
        memory = await asyncio.to_thread(self.vector_store.get, vector_id=memory_id)
        if not memory:
            return None

        promoted_payload_keys = [
            "user_id",
            "agent_id",
            "run_id",
            "actor_id",
            "role",
        ]

        core_and_promoted_keys = {"data", "hash", "created_at", "updated_at", "id", *promoted_payload_keys}

        result_item = MemoryItem(
            id=memory.id,
            memory=memory.payload["data"],
            hash=memory.payload.get("hash"),
            created_at=memory.payload.get("created_at"),
            updated_at=memory.payload.get("updated_at"),
        ).model_dump()

        for key in promoted_payload_keys:
            if key in memory.payload:
                result_item[key] = memory.payload[key]

        additional_metadata = {k: v for k, v in memory.payload.items() if k not in core_and_promoted_keys}
        if additional_metadata:
            result_item["metadata"] = additional_metadata

        return result_item

    async def get_all(
        self,
        *,
        user_id: Optional[str] = None,
        agent_id: Optional[str] = None,
        run_id: Optional[str] = None,
        filters: Optional[Dict[str, Any]] = None,
        limit: int = 100,
    ):
        """
        List all memories.

         Args:
             user_id (str, optional): user id
             agent_id (str, optional): agent id
             run_id (str, optional): run id
             filters (dict, optional): Additional custom key-value filters to apply to the search.
                 These are merged with the ID-based scoping filters. For example,
                 `filters={"actor_id": "some_user"}`.
             limit (int, optional): The maximum number of memories to return. Defaults to 100.

         Returns:
             dict: A dictionary containing a list of memories under the "results" key,
                   and potentially "relations" if graph store is enabled. For API v1.0,
                   it might return a direct list (see deprecation warning).
                   Example for v1.1+: `{"results": [{"id": "...", "memory": "...", ...}]}`
        """

        _, effective_filters = _build_filters_and_metadata(
            user_id=user_id, agent_id=agent_id, run_id=run_id, input_filters=filters
        )

        if not any(key in effective_filters for key in ("user_id", "agent_id", "run_id")):
            raise ValueError(
                "When 'conversation_id' is not provided (classic mode), "
                "at least one of 'user_id', 'agent_id', or 'run_id' must be specified for get_all."
            )

        keys, encoded_ids = process_telemetry_filters(effective_filters)
        capture_event(
            "mem0.get_all", self, {"limit": limit, "keys": keys, "encoded_ids": encoded_ids, "sync_type": "async"}
        )

        vector_store_task = asyncio.create_task(self._get_all_from_vector_store(effective_filters, limit))

        graph_task = None
        if self.enable_graph:
            graph_get_all = getattr(self.graph, "get_all", None)
            if callable(graph_get_all):
                if asyncio.iscoroutinefunction(graph_get_all):
                    graph_task = asyncio.create_task(graph_get_all(effective_filters, limit))
                else:
                    graph_task = asyncio.create_task(asyncio.to_thread(graph_get_all, effective_filters, limit))

        results_dict = {}
        if graph_task:
            vector_store_result, graph_entities_result = await asyncio.gather(vector_store_task, graph_task)
            results_dict.update({"results": vector_store_result, "relations": graph_entities_result})
        else:
            results_dict.update({"results": await vector_store_task})

        if self.api_version == "v1.0":
            warnings.warn(
                "The current get_all API output format is deprecated. "
                "To use the latest format, set `api_version='v1.1'` (which returns a dict with a 'results' key). "
                "The current format (direct list for v1.0) will be removed in mem0ai 1.1.0 and later versions.",
                category=DeprecationWarning,
                stacklevel=2,
            )
            return results_dict["results"]

        return results_dict

    async def _get_all_from_vector_store(self, filters, limit):
        memories_result = await asyncio.to_thread(self.vector_store.list, filters=filters, limit=limit)
        actual_memories = (
            memories_result[0]
            if isinstance(memories_result, (tuple, list)) and len(memories_result) > 0
            else memories_result
        )

        promoted_payload_keys = [
            "user_id",
            "agent_id",
            "run_id",
            "actor_id",
            "role",
        ]
        core_and_promoted_keys = {"data", "hash", "created_at", "updated_at", "id", *promoted_payload_keys}

        formatted_memories = []
        for mem in actual_memories:
            memory_item_dict = MemoryItem(
                id=mem.id,
                memory=mem.payload["data"],
                hash=mem.payload.get("hash"),
                created_at=mem.payload.get("created_at"),
                updated_at=mem.payload.get("updated_at"),
            ).model_dump(exclude={"score"})

            for key in promoted_payload_keys:
                if key in mem.payload:
                    memory_item_dict[key] = mem.payload[key]

            additional_metadata = {k: v for k, v in mem.payload.items() if k not in core_and_promoted_keys}
            if additional_metadata:
                memory_item_dict["metadata"] = additional_metadata

            formatted_memories.append(memory_item_dict)

        return formatted_memories

    async def search(
        self,
        query: str,
        *,
        user_id: Optional[str] = None,
        agent_id: Optional[str] = None,
        run_id: Optional[str] = None,
        limit: int = 100,
        filters: Optional[Dict[str, Any]] = None,
        threshold: Optional[float] = None,
    ):
        """
        Searches for memories based on a query
        Args:
            query (str): Query to search for.
            user_id (str, optional): ID of the user to search for. Defaults to None.
            agent_id (str, optional): ID of the agent to search for. Defaults to None.
            run_id (str, optional): ID of the run to search for. Defaults to None.
            limit (int, optional): Limit the number of results. Defaults to 100.
            filters (dict, optional): Filters to apply to the search. Defaults to None.
            threshold (float, optional): Minimum score for a memory to be included in the results. Defaults to None.

        Returns:
            dict: A dictionary containing the search results, typically under a "results" key,
                  and potentially "relations" if graph store is enabled.
                  Example for v1.1+: `{"results": [{"id": "...", "memory": "...", "score": 0.8, ...}]}`
        """

        _, effective_filters = _build_filters_and_metadata(
            user_id=user_id, agent_id=agent_id, run_id=run_id, input_filters=filters
        )

        if not any(key in effective_filters for key in ("user_id", "agent_id", "run_id")):
            raise ValueError("at least one of 'user_id', 'agent_id', or 'run_id' must be specified ")

        keys, encoded_ids = process_telemetry_filters(effective_filters)
        capture_event(
            "mem0.search",
            self,
            {
                "limit": limit,
                "version": self.api_version,
                "keys": keys,
                "encoded_ids": encoded_ids,
                "sync_type": "async",
                "threshold": threshold,
            },
        )

        vector_store_task = asyncio.create_task(self._search_vector_store(query, effective_filters, limit, threshold))

        graph_task = None
        if self.enable_graph:
            if hasattr(self.graph.search, "__await__"):  # Check if graph search is async
                graph_task = asyncio.create_task(self.graph.search(query, effective_filters, limit))
            else:
                graph_task = asyncio.create_task(asyncio.to_thread(self.graph.search, query, effective_filters, limit))

        if graph_task:
            original_memories, graph_entities = await asyncio.gather(vector_store_task, graph_task)
        else:
            original_memories = await vector_store_task
            graph_entities = None

        if self.enable_graph:
            return {"results": original_memories, "relations": graph_entities}

        if self.api_version == "v1.0":
            warnings.warn(
                "The current search API output format is deprecated. "
                "To use the latest format, set `api_version='v1.1'`. "
                "The current format will be removed in mem0ai 1.1.0 and later versions.",
                category=DeprecationWarning,
                stacklevel=2,
            )
            return {"results": original_memories}
        else:
            return {"results": original_memories}

    async def _search_vector_store(self, query, filters, limit, threshold: Optional[float] = None):
        embeddings = await asyncio.to_thread(self.embedding_model.embed, query, "search")
        memories = await asyncio.to_thread(
            self.vector_store.search, query=query, vectors=embeddings, limit=limit, filters=filters
        )

        promoted_payload_keys = [
            "user_id",
            "agent_id",
            "run_id",
            "actor_id",
            "role",
        ]

        core_and_promoted_keys = {"data", "hash", "created_at", "updated_at", "id", *promoted_payload_keys}

        original_memories = []
        for mem in memories:
            memory_item_dict = MemoryItem(
                id=mem.id,
                memory=mem.payload["data"],
                hash=mem.payload.get("hash"),
                created_at=mem.payload.get("created_at"),
                updated_at=mem.payload.get("updated_at"),
                score=mem.score,
            ).model_dump()

            for key in promoted_payload_keys:
                if key in mem.payload:
                    memory_item_dict[key] = mem.payload[key]

            additional_metadata = {k: v for k, v in mem.payload.items() if k not in core_and_promoted_keys}
            if additional_metadata:
                memory_item_dict["metadata"] = additional_metadata

            if threshold is None or mem.score >= threshold:
                original_memories.append(memory_item_dict)

        return original_memories

    async def update(self, memory_id, data):
        """
        Update a memory by ID asynchronously.

        Args:
            memory_id (str): ID of the memory to update.
            data (str): New content to update the memory with.

        Returns:
            dict: Success message indicating the memory was updated.

        Example:
            >>> await m.update(memory_id="mem_123", data="Likes to play tennis on weekends")
            {'message': 'Memory updated successfully!'}
        """
        capture_event("mem0.update", self, {"memory_id": memory_id, "sync_type": "async"})

        embeddings = await asyncio.to_thread(self.embedding_model.embed, data, "update")
        existing_embeddings = {data: embeddings}

        await self._update_memory(memory_id, data, existing_embeddings)
        return {"message": "Memory updated successfully!"}

    async def delete(self, memory_id):
        """
        Delete a memory by ID asynchronously.

        Args:
            memory_id (str): ID of the memory to delete.
        """
        capture_event("mem0.delete", self, {"memory_id": memory_id, "sync_type": "async"})
        await self._delete_memory(memory_id)
        return {"message": "Memory deleted successfully!"}

    async def delete_all(self, user_id=None, agent_id=None, run_id=None):
        """
        Delete all memories asynchronously.

        Args:
            user_id (str, optional): ID of the user to delete memories for. Defaults to None.
            agent_id (str, optional): ID of the agent to delete memories for. Defaults to None.
            run_id (str, optional): ID of the run to delete memories for. Defaults to None.
        """
        filters = {}
        if user_id:
            filters["user_id"] = user_id
        if agent_id:
            filters["agent_id"] = agent_id
        if run_id:
            filters["run_id"] = run_id

        if not filters:
            raise ValueError(
                "At least one filter is required to delete all memories. If you want to delete all memories, use the `reset()` method."
            )

        keys, encoded_ids = process_telemetry_filters(filters)
        capture_event("mem0.delete_all", self, {"keys": keys, "encoded_ids": encoded_ids, "sync_type": "async"})
        memories = await asyncio.to_thread(self.vector_store.list, filters=filters)

        delete_tasks = []
        for memory in memories[0]:
            delete_tasks.append(self._delete_memory(memory.id))

        await asyncio.gather(*delete_tasks)

        logger.info(f"Deleted {len(memories[0])} memories")

        if self.enable_graph:
            await asyncio.to_thread(self.graph.delete_all, filters)

        return {"message": "Memories deleted successfully!"}

    async def history(self, memory_id):
        """
        Get the history of changes for a memory by ID asynchronously.

        Args:
            memory_id (str): ID of the memory to get history for.

        Returns:
            list: List of changes for the memory.
        """
        capture_event("mem0.history", self, {"memory_id": memory_id, "sync_type": "async"})
        return await asyncio.to_thread(self.db.get_history, memory_id)

    async def _create_memory(self, data, existing_embeddings, metadata=None):
        logger.debug(f"Creating memory with {data=}")
        if data in existing_embeddings:
            embeddings = existing_embeddings[data]
        else:
            embeddings = await asyncio.to_thread(self.embedding_model.embed, data, memory_action="add")

        memory_id = str(uuid.uuid4())
        metadata = metadata or {}
        metadata["data"] = data
        metadata["hash"] = hashlib.md5(data.encode()).hexdigest()
        metadata["created_at"] = datetime.now(pytz.timezone("US/Pacific")).isoformat()

        await asyncio.to_thread(
            self.vector_store.insert,
            vectors=[embeddings],
            ids=[memory_id],
            payloads=[metadata],
        )

        await asyncio.to_thread(
            self.db.add_history,
            memory_id,
            None,
            data,
            "ADD",
            created_at=metadata.get("created_at"),
            actor_id=metadata.get("actor_id"),
            role=metadata.get("role"),
        )

        capture_event("mem0._create_memory", self, {"memory_id": memory_id, "sync_type": "async"})
        return memory_id

    async def _create_procedural_memory(self, messages, metadata=None, llm=None, prompt=None):
        """
        Create a procedural memory asynchronously

        Args:
            messages (list): List of messages to create a procedural memory from.
            metadata (dict): Metadata to create a procedural memory from.
            llm (llm, optional): LLM to use for the procedural memory creation. Defaults to None.
            prompt (str, optional): Prompt to use for the procedural memory creation. Defaults to None.
        """
        try:
            from langchain_core.messages.utils import (
                convert_to_messages,  # type: ignore
            )
        except Exception:
            logger.error(
                "Import error while loading langchain-core. Please install 'langchain-core' to use procedural memory."
            )
            raise

        logger.info("Creating procedural memory")

        parsed_messages = [
            {"role": "system", "content": prompt or PROCEDURAL_MEMORY_SYSTEM_PROMPT},
            *messages,
            {"role": "user", "content": "Create procedural memory of the above conversation."},
        ]

        try:
            if llm is not None:
                parsed_messages = convert_to_messages(parsed_messages)
                response = await asyncio.to_thread(llm.invoke, input=parsed_messages)
                procedural_memory = response.content
            else:
                procedural_memory = await asyncio.to_thread(self.llm.generate_response, messages=parsed_messages)
        except Exception as e:
            logger.error(f"Error generating procedural memory summary: {e}")
            raise

        if metadata is None:
            raise ValueError("Metadata cannot be done for procedural memory.")

        metadata["memory_type"] = MemoryType.PROCEDURAL.value
        embeddings = await asyncio.to_thread(self.embedding_model.embed, procedural_memory, memory_action="add")
        memory_id = await self._create_memory(procedural_memory, {procedural_memory: embeddings}, metadata=metadata)
        capture_event("mem0._create_procedural_memory", self, {"memory_id": memory_id, "sync_type": "async"})

        result = {"results": [{"id": memory_id, "memory": procedural_memory, "event": "ADD"}]}

        return result

    async def _update_memory(self, memory_id, data, existing_embeddings, metadata=None):
        logger.info(f"Updating memory with {data=}")

        try:
            existing_memory = await asyncio.to_thread(self.vector_store.get, vector_id=memory_id)
        except Exception:
            logger.error(f"Error getting memory with ID {memory_id} during update.")
            raise ValueError(f"Error getting memory with ID {memory_id}. Please provide a valid 'memory_id'")

        prev_value = existing_memory.payload.get("data")

        new_metadata = deepcopy(metadata) if metadata is not None else {}

        new_metadata["data"] = data
        new_metadata["hash"] = hashlib.md5(data.encode()).hexdigest()
        new_metadata["created_at"] = existing_memory.payload.get("created_at")
        new_metadata["updated_at"] = datetime.now(pytz.timezone("US/Pacific")).isoformat()

        if "user_id" in existing_memory.payload:
            new_metadata["user_id"] = existing_memory.payload["user_id"]
        if "agent_id" in existing_memory.payload:
            new_metadata["agent_id"] = existing_memory.payload["agent_id"]
        if "run_id" in existing_memory.payload:
            new_metadata["run_id"] = existing_memory.payload["run_id"]

        if "actor_id" in existing_memory.payload:
            new_metadata["actor_id"] = existing_memory.payload["actor_id"]
        if "role" in existing_memory.payload:
            new_metadata["role"] = existing_memory.payload["role"]

        if data in existing_embeddings:
            embeddings = existing_embeddings[data]
        else:
            embeddings = await asyncio.to_thread(self.embedding_model.embed, data, "update")

        await asyncio.to_thread(
            self.vector_store.update,
            vector_id=memory_id,
            vector=embeddings,
            payload=new_metadata,
        )
        logger.info(f"Updating memory with ID {memory_id=} with {data=}")

        await asyncio.to_thread(
            self.db.add_history,
            memory_id,
            prev_value,
            data,
            "UPDATE",
            created_at=new_metadata["created_at"],
            updated_at=new_metadata["updated_at"],
            actor_id=new_metadata.get("actor_id"),
            role=new_metadata.get("role"),
        )
        capture_event("mem0._update_memory", self, {"memory_id": memory_id, "sync_type": "async"})
        return memory_id

    async def _delete_memory(self, memory_id):
        logger.info(f"Deleting memory with {memory_id=}")
        existing_memory = await asyncio.to_thread(self.vector_store.get, vector_id=memory_id)
        prev_value = existing_memory.payload["data"]

        await asyncio.to_thread(self.vector_store.delete, vector_id=memory_id)
        await asyncio.to_thread(
            self.db.add_history,
            memory_id,
            prev_value,
            None,
            "DELETE",
            actor_id=existing_memory.payload.get("actor_id"),
            role=existing_memory.payload.get("role"),
            is_deleted=1,
        )

        capture_event("mem0._delete_memory", self, {"memory_id": memory_id, "sync_type": "async"})
        return memory_id

    async def reset(self):
        """
        Reset the memory store asynchronously by:
            Deletes the vector store collection
            Resets the database
            Recreates the vector store with a new client
        """
        logger.warning("Resetting all memories")
        await asyncio.to_thread(self.vector_store.delete_col)

        gc.collect()

        if hasattr(self.vector_store, "client") and hasattr(self.vector_store.client, "close"):
            await asyncio.to_thread(self.vector_store.client.close)

        if hasattr(self.db, "connection") and self.db.connection:
            await asyncio.to_thread(lambda: self.db.connection.execute("DROP TABLE IF EXISTS history"))
            await asyncio.to_thread(self.db.connection.close)

        self.db = SQLiteManager(self.config.history_db_path)

        self.vector_store = VectorStoreFactory.create(
            self.config.vector_store.provider, self.config.vector_store.config
        )
        capture_event("mem0.reset", self, {"sync_type": "async"})

    async def chat(self, query):
        raise NotImplementedError("Chat function not implemented yet.")<|MERGE_RESOLUTION|>--- conflicted
+++ resolved
@@ -999,9 +999,6 @@
             self.enable_graph = True
         else:
             self.graph = None
-<<<<<<< HEAD
-            
-=======
 
         self.config.vector_store.config.collection_name = "mem0migrations"
         if self.config.vector_store.provider in ["faiss", "qdrant"]:
@@ -1012,7 +1009,6 @@
             self.config.vector_store.provider, self.config.vector_store.config
         )
 
->>>>>>> ff399e55
         capture_event("mem0.init", self, {"sync_type": "async"})
 
     @classmethod
