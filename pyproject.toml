[build-system]
requires = ["hatchling"]
build-backend = "hatchling.build"

[project]
name = "mem0ai"
<<<<<<< HEAD
version = "1.0.0"
=======
version = "0.1.117"
>>>>>>> a0685f3e
description = "Long-term memory for AI Agents"
authors = [
    { name = "Mem0", email = "founders@mem0.ai" }
]
readme = "README.md"
requires-python = ">=3.9,<4.0"
dependencies = [
    "qdrant-client>=1.9.1",
    "pydantic>=2.7.3",
    "openai>=1.90.0,<1.110.0",
    "posthog>=3.5.0",
    "pytz>=2024.1",
    "sqlalchemy>=2.0.31",
    "protobuf>=5.29.0,<6.0.0",
]

[project.optional-dependencies]
graph = [
    "langchain-neo4j>=0.4.0",
    "langchain-aws>=0.2.23",
    "neo4j>=5.23.1",
    "rank-bm25>=0.2.2",
    "kuzu>=0.11.0",
]
vector_stores = [
    "vecs>=0.4.0",
    "chromadb>=0.4.24",
    "weaviate-client>=4.4.0,<4.15.0",
    "pinecone<=7.3.0",
    "pinecone-text>=0.10.0",
    "faiss-cpu>=1.7.4",
    "upstash-vector>=0.1.0",
    "azure-search-documents>=11.4.0b8",
    "psycopg>=3.2.8",
    "psycopg-pool>=3.2.6,<4.0.0",
    "pymongo>=4.13.2",
    "pymochow>=2.2.9",
    "valkey>=6.0.0",
    "databricks-sdk>=0.63.0",
    "azure-identity>=1.24.0",
    "redis>=5.0.0,<6.0.0",
    "redisvl>=0.1.0,<1.0.0",
    "elasticsearch>=8.0.0,<9.0.0",
    "pymilvus>=2.4.0,<2.6.0",
]
llms = [
    "groq>=0.3.0",
    "together>=0.2.10",
    "litellm>=1.74.0",
    "openai>=1.90.0,<1.110.0",
    "ollama>=0.1.0",
    "vertexai>=0.1.0",
    "google-generativeai>=0.3.0",
    "google-genai>=1.0.0",
]
extras = [
    "boto3>=1.34.0",
    "langchain-community>=0.0.0",
    "sentence-transformers>=5.0.0",
    "elasticsearch>=8.0.0,<9.0.0",
    "opensearch-py>=2.0.0",
    "langchain-memgraph>=0.1.0",
]
test = [
    "pytest>=8.2.2",
    "pytest-mock>=3.14.0",
    "pytest-asyncio>=0.23.7",
]
dev = [
    "ruff>=0.6.5",
    "isort>=5.13.2",
    "pytest>=8.2.2",
]

[tool.pytest.ini_options]
pythonpath = ["."]

[tool.hatch.build]
include = [
    "mem0/**/*.py",
]
exclude = [
    "**/*",
    "!mem0/**/*.py",
]

[tool.hatch.build.targets.wheel]
packages = ["mem0"]
only-include = ["mem0"]

[tool.hatch.build.targets.wheel.shared-data]
"README.md" = "README.md"

[tool.hatch.envs.dev_py_3_9]
python = "3.9"
features = [
  "test",
  "graph",
  "vector_stores",
  "llms",
  "extras",
]

[tool.hatch.envs.dev_py_3_10]
python = "3.10"
features = [
  "test",
  "graph",
  "vector_stores",
  "llms",
  "extras",
]

[tool.hatch.envs.dev_py_3_11]
python = "3.11"
features = [
  "test",
  "graph",
  "vector_stores",
  "llms",
  "extras",
]

[tool.hatch.envs.dev_py_3_12]
python = "3.12"
features = [
  "test",
  "graph",
  "vector_stores",
  "llms",
  "extras",
]

[tool.hatch.envs.default.scripts]
format = [
    "ruff format",
]
format-check = [
    "ruff format --check",
]
lint = [
    "ruff check",
]
lint-fix = [
    "ruff check --fix",
]
test = [
    "pytest tests/ {args}",
]

[tool.ruff]
line-length = 120
exclude = ["embedchain/", "openmemory/"]<|MERGE_RESOLUTION|>--- conflicted
+++ resolved
@@ -4,11 +4,7 @@
 
 [project]
 name = "mem0ai"
-<<<<<<< HEAD
 version = "1.0.0"
-=======
-version = "0.1.117"
->>>>>>> a0685f3e
 description = "Long-term memory for AI Agents"
 authors = [
     { name = "Mem0", email = "founders@mem0.ai" }
